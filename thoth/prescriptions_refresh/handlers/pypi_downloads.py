#!/usr/bin/env python3
# thoth-prescriptions-refresh
# Copyright(C) 2021 Red Hat, Inc.
#
# This program is free software: you can redistribute it and / or modify
# it under the terms of the GNU General Public License as published by
# the Free Software Foundation, either version 3 of the License, or
# (at your option) any later version.
#
# This program is distributed in the hope that it will be useful,
# but WITHOUT ANY WARRANTY without even the implied warranty of
# MERCHANTABILITY or FITNESS FOR A PARTICULAR PURPOSE. See the
# GNU General Public License for more details.
#
# You should have received a copy of the GNU General Public License
# along with this program. If not, see <http://www.gnu.org/licenses/>.

"""Retrieve the number of downloads from PyPI for a given package."""


from datetime import datetime
from google.cloud import bigquery
import logging
import os
from typing import TYPE_CHECKING
from typing import Any
from typing import Dict
from typing import Optional
from typing import Tuple

if TYPE_CHECKING:
    from thoth.prescriptions_refresh.prescriptions import Prescriptions

_LOGGER = logging.getLogger(__name__)

_PYPI_POPULARITY_LOW = int(os.getenv("THOTH_PRESCRIPTIONS_REFRESH_PYPI_POPULARITY_LOW", 20))
_PYPI_POPULARITY_MODERATE = int(os.getenv("THOTH_PRESCRIPTIONS_REFRESH_PYPI_POPULARITY_MODERATE", 100))
_PYPI_POPULARITY_HIGH = int(os.getenv("THOTH_PRESCRIPTIONS_REFRESH_PYPI_POPULARITY_HIGH", 1000))

_PYPI_DOWNLOADS_TIME_INTERVAL = int(os.getenv("THOTH_PRESCRIPTIONS_REFRESH_PYPI_DOWNLOADS_TIME_INTERVAL", 180))

_PACKAGE_DOWNLOADS_PRESCRIPTION_NAME = "pypi_downloads.yaml"
_PACKAGE_DOWNLOADS_PRESCRIPTION_CONTENT = """\
units:
  wraps:
  - name: {prescription_name}
    type: wrap
    should_include:
      adviser_pipeline: true
    match:
      state:
        resolved_dependencies:
        - name: {package_name}
    run:
      justification:
      - type: INFO
        message: >-
            Project '{package_name}' is in the top {popularity_level}%
            most downloaded packages on PyPI in the last 180 days,
            with {downloads_count} downloads.
            The most downloaded package version is {most_downloaded_version} with {max_downloads} downloads.
        link: {package_link}
        package_name: {package_name}
"""
_PACKAGE_DOWNLOADS_PRESCRIPTION_NAME_PER_VERSION = "pypi_downloads_per_version.yaml"
_PACKAGE_DOWNLOADS_PER_VERSION_PRESCRIPTION_CONTENT = """\
units:
  wraps:
  - name: {prescription_name}
    type: wrap
    should_include:
      adviser_pipeline: true
    match:
      state:
        resolved_dependencies:
        - name: {package_name}
          version: "=={package_version}"
    run:
      justification:
      - type: INFO
        message: >-
            Project '{package_name}' version {package_version} had a {popularity_level} popularity level
            on PyPI in the last 180 days, with {downloads_count} downloads.
        link: {package_link}
        package_name: {package_name}
"""


def _packages_total_downloads(package_downloads: Dict[Tuple[str, str], int]) -> Dict[str, int]:
    """Compute popularity of packages given their number of downloads."""
    project_popularity_dict: Dict[str, int] = {}
    for project, downloads in package_downloads.items():
        if project_popularity_dict[project[0]] in project_popularity_dict.keys():
            project_popularity_dict[project[0]] += downloads
        else:
            project_popularity_dict[project[0]] = downloads

    return project_popularity_dict


def _plot_statistics(
    package_downloads: Dict[Any, int],
    plots_path: str = ".",
    includes_versions: Optional[bool] = False,
) -> None:
    """Plot downloads statistics for packages."""
<<<<<<< HEAD
    import matplotlib.pyplot as plt

=======
>>>>>>> 47e0570c
    plt.bar(package_downloads.keys(), package_downloads.values())
    plt.suptitle("Number of downloads per package")
    plt.xticks()

    if includes_versions:
        plt.savefig(os.path.join(plots_path, f"package_downloads_with_versions_{datetime.now()}.png"))
    else:
        plt.savefig(os.path.join(plots_path, f"package_downloads_{datetime.now()}.png"))


def _popularity_level(packages_total_downloads: Dict[str, int], package_name: str) -> Tuple[str, str]:
    """Compute the popularity level of a package."""
    downloads = sorted(list(packages_total_downloads.values()))
    percentile = downloads.index(packages_total_downloads[package_name]) / len(downloads) * 100
    return str(max(downloads)), str(percentile)


def _downloads_to_popularity(downloads: int) -> str:
    """Return the popularity of a package according to its number of downloads."""
    if downloads < _PYPI_POPULARITY_LOW:
        return "low"
    if downloads < _PYPI_POPULARITY_MODERATE:
        return "moderate"
    if downloads < _PYPI_POPULARITY_HIGH:
        return "high"
    return "very high"


def pypi_downloads(prescriptions: "Prescriptions") -> None:
    """Retrieve the number of downloads for PyPI packages."""
    _LOGGER.info("Querying number of package downloads available in BigQuery")

    client = bigquery.Client()
    dataset_id = "pypi_downloads"
    dataset_id_full = f"{client.project}.{dataset_id}"
    dataset = bigquery.Dataset(dataset_id_full)
    dataset = client.create_dataset(dataset)

    job_config = bigquery.QueryJobConfig()
    job_config.destination = f"{dataset_id_full}.destination_table"

    query = f"""
    SELECT *
    FROM `bigquery-public-data.pypi.file_downloads`
    WHERE DATE(timestamp)
        BETWEEN DATE_SUB(CURRENT_DATE(), INTERVAL {_PYPI_DOWNLOADS_TIME_INTERVAL} DAY)
        AND CURRENT_DATE()
    """
    query_job = client.query(query=query, job_config=job_config)

    rows = query_job.result()
    packages_downloads_dict: Dict[Tuple[str, str], int] = {}
    for row in rows:
        packages_downloads_dict[(row.file.project, row.file.version)] = (
            packages_downloads_dict.get((row.file.project, row.file.version), 0) + 1
        )

    # plot statistics:

    # concatenated_package_version_dict = {
    #     package[0] + " " + package[1]: downloads for package, downloads in packages_downloads_dict.items()
    # }

    # _LOGGER.info("Creating plots of the number of downloads per package and per package version")
    # _plot_statistics(packages_downloads_dict)
    # _plot_statistics(concatenated_package_version_dict, includes_versions=True)

    packages_total_downloads = _packages_total_downloads(packages_downloads_dict)
    for project_name in prescriptions.iter_projects():
        prescription_name = prescriptions.get_prescription_name("PackagePopularityWrap", project_name)

        downloads_count, popularity_level = _popularity_level(packages_total_downloads, project_name)
        package_link = f"https://pypi.org/project/{project_name}"

        package_versions_downloads = {
            (package[0], package[1]): downloads
            for package, downloads in packages_downloads_dict.items()
            if package[0] == project_name
        }
        max_downloaded_version_name, max_downloaded_version_downloads_count = max(
            zip(package_versions_downloads.keys(), package_versions_downloads.values())
        )
        most_downloaded_version = max_downloaded_version_name[0] + "version" + max_downloaded_version_name[1]

        prescriptions.create_prescription(
            project_name=project_name,
            prescription_name=_PACKAGE_DOWNLOADS_PRESCRIPTION_NAME,
            content=_PACKAGE_DOWNLOADS_PRESCRIPTION_CONTENT.format(
                package_name=project_name,
                prescription_name=prescription_name,
                popularity_level=popularity_level,
                downloads_count=downloads_count,
                package_link=package_link,
                most_downloaded_version=most_downloaded_version,
                max_downloads=max_downloaded_version_downloads_count,
            ),
        )

        for package_version, version_downloads_count in package_versions_downloads.items():
            prescription_name_per_version = prescriptions.get_prescription_name(
                "PackagePopularityPerVersionWrap", package_version[0], package_version[1]
            )

            prescriptions.create_prescription(
                project_name=project_name,
                prescription_name=_PACKAGE_DOWNLOADS_PRESCRIPTION_NAME,
                content=_PACKAGE_DOWNLOADS_PRESCRIPTION_CONTENT.format(
                    package_name=project_name,
                    prescription_name=prescription_name_per_version,
                    package_version=package_version[1],
                    popularity_level=_downloads_to_popularity(int(version_downloads_count)),
                    downloads_count=version_downloads_count,
                    package_link=package_link,
                ),
            )<|MERGE_RESOLUTION|>--- conflicted
+++ resolved
@@ -104,11 +104,8 @@
     includes_versions: Optional[bool] = False,
 ) -> None:
     """Plot downloads statistics for packages."""
-<<<<<<< HEAD
     import matplotlib.pyplot as plt
 
-=======
->>>>>>> 47e0570c
     plt.bar(package_downloads.keys(), package_downloads.values())
     plt.suptitle("Number of downloads per package")
     plt.xticks()
